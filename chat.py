--- conflicted
+++ resolved
@@ -90,10 +90,8 @@
         self.current_tokens = count_token(self.messages)
         self.timeout = timeout
         self.title: str = None
-<<<<<<< HEAD
+
         self.auto_gen_title_background_enable = True
-=======
->>>>>>> 54c1340f
 
         self.gen_title_thread_list = list()
         self.threadlock_total_tokens_spent = threading.Lock()
@@ -124,7 +122,6 @@
             log.exception(e)
             return None
 
-<<<<<<< HEAD
     def send_request_silent(self, data):
         # this is a silent sub function, for sending request without outputs (silently)
         # it SHOULD NOT be triggered or used by not-silent functions
@@ -147,8 +144,6 @@
             log.exception(e)
             return None
 
-=======
->>>>>>> 54c1340f
     def process_stream_response(self, response: requests.Response):
         reply: str = ""
         client = sseclient.SSEClient(response)
@@ -270,13 +265,8 @@
                 data, tips="Generating title... [/](Ctrl-C to skip)", stream=False)
             if response is None:
                 return
-<<<<<<< HEAD
-
-            response_json = response.json()
-            self.title: str = response_json["choices"][0]["message"]['content']
-=======
+
             self.title: str = response.json()["choices"][0]["message"]['content']
->>>>>>> 54c1340f
             log.info(f"Title generated: {self.title}")
 
         except KeyboardInterrupt:
@@ -291,7 +281,7 @@
             raise EOFError
 
         response_message = list()
-        response_message.append(response_json["choices"][0]["message"])
+        response_message.append(response.json()["choices"][0]["message"])
         self.threadlock_total_tokens_spent.acquire()
         self.total_tokens_spent += count_token(messages) + count_token(response_message)
         self.threadlock_total_tokens_spent.release()
